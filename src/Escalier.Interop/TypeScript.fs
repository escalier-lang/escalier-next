namespace Escalier.Interop

open Escalier.Data

module rec TypeScript =

  type Position(line: int, column: int) =
    member this.Line = line
    member this.Column = column

  type SourceLocation(s: Position, e: Position, source: option<string>) =
    member this.Source = source
    member this.Start = s
    member this.End = e

  let loc: SourceLocation = SourceLocation(Position(0, 0), Position(0, 0), None)

  type Node =
    abstract member Loc: option<SourceLocation>

  type Ident =
    { Name: string
      Loc: option<SourceLocation> }

  type Function =
    { Params: list<Param>
      // TODO: Decorators
      // Decorators: list<Decorator>
      Body: option<BlockStmt>
      IsGenerator: bool
      IsAsync: bool
      TypeParams: option<TsTypeParamDecl>
      ReturnType: option<TsTypeAnn>
      Loc: option<SourceLocation> }

  type Program =
    | Module of Module
    | Script of Script

  type Module =
    { Body: list<ModuleItem>
      Shebang: Option<string>
      Loc: option<SourceLocation> }

  type Script =
    { Body: list<Stmt>
      Shebang: Option<string>
      Loc: option<SourceLocation> }

  // Literals
  [<RequireQualifiedAccess>]
  type Lit =
    | Str of Str
    | Bool of Bool
    | Num of Number
    | Null of Null
    // | BigInt of BigInt
    | Regex of Regex
    | JSXText of JSXText

  type Str =
    { Value: string
      Raw: Option<string>
      Loc: option<SourceLocation> }

  type Bool =
    { Value: bool
      Loc: option<SourceLocation> }

  type Null = { Loc: option<SourceLocation> }

  type Number =
    { Value: Common.Number
      Raw: option<string>
      Loc: option<SourceLocation> }

  type Regex =
    { Exp: string
      Flags: string
      Loc: option<SourceLocation> }

  type JSXText =
    { Value: string
      Raw: string
      Loc: option<SourceLocation> }

  // Statements
  // TODO: add missing statements from swc_ecma_ast
  [<RequireQualifiedAccess>]
  type Stmt =
    | Block of BlockStmt
    | Empty of EmptyStmt
    | Debugger of DebuggerStmt
    // | With of WithStmt
    | Return of ReturnStmt
    | Labeled of LabeledStmt
    | Break of BreakStmt
    | Continue of ContinueStmt
    | If of IfStmt
    | Switch of SwitchStmt
    | Throw of ThrowStmt
    | Try of TryStmt
    | While of WhileStmt
    | DoWhile of DoWhileStmt
    | For of ForStmt
    | ForIn of ForInStmt
    | ForOf of ForOfStmt
    | Decl of Decl
    | Expr of ExprStmt

  type ExprStmt =
    { Expr: Expr
      Loc: option<SourceLocation> }

  type BlockStmt =
    { Body: list<Stmt>
      Loc: option<SourceLocation> }

  type EmptyStmt = { Loc: option<SourceLocation> }

  type DebuggerStmt = { Loc: option<SourceLocation> }

  type ReturnStmt =
    { Argument: option<Expr>
      Loc: option<SourceLocation> }

  type LabeledStmt =
    { Label: Ident
      Body: Stmt
      Loc: option<SourceLocation> }

  type BreakStmt =
    { Label: option<Ident>
      Loc: option<SourceLocation> }

  type ContinueStmt =
    { Label: option<Ident>
      Loc: option<SourceLocation> }

  type IfStmt =
    { Test: Expr
      Consequent: Stmt
      Alternate: option<Stmt>
      Loc: option<SourceLocation> }

  type SwitchStmt =
    { Discriminant: Expr
      Cases: list<SwitchCase>
      Loc: option<SourceLocation> }

  type SwitchCase =
    { Test: option<Expr>
      Consequent: list<Stmt>
      Loc: option<SourceLocation> }

  type ThrowStmt =
    { Argument: Expr
      Loc: option<SourceLocation> }

  type TryStmt =
    { TryBlock: BlockStmt
      Handler: option<CatchClause>
      Finalizer: option<BlockStmt> }

  type CatchClause =
    { Param: Pat
      TypeAnn: option<TsTypeAnn>
      Body: BlockStmt }

  type WhileStmt =
    { Test: Expr
      Body: Stmt
      Loc: option<SourceLocation> }

  type DoWhileStmt =
    { Body: Stmt
      Test: Expr
      Loc: option<SourceLocation> }

  type ForInit =
    | Variable of VarDecl
    | Expr of Expr

  type ForStmt =
    { Init: option<ForInit>
      Test: option<Expr>
      Update: option<Expr>
      Body: Stmt
      Loc: option<SourceLocation> }

  type ForInLeft =
    | Variable of VarDecl
    | Pattern of Pat

  type ForInStmt =
    { Left: ForHead
      Right: Expr
      Body: Stmt
      Loc: option<SourceLocation> }

  type ForOfStmt =
    { IsAwait: bool
      Left: ForHead
      Right: Expr
      Body: Stmt
      Loc: option<SourceLocation> }

  type ForHead =
    | VarDecl of VarDecl
    | UsingDecl of UsingDecl
    | Pat of Pat

  // Declarations
  [<RequireQualifiedAccess>]
  type Decl =
    | Class of ClassDecl
    | Fn of FnDecl
    | Var of VarDecl
    | Using of UsingDecl
    | TsInterface of TsInterfaceDecl
    | TsTypeAlias of TsTypeAliasDecl
    | TsEnum of TsEnumDecl
    | TsModule of TsModuleDecl

  type ClassDecl =
    { Export: bool
      Declare: bool
      Ident: Ident
      Class: Class }

  type FnDecl =
    { Export: bool
      Declare: bool
      Id: Ident
      Fn: Function }

  type VariableDeclarationKind =
    | Var
    | Let
    | Const

  type VarDecl =
    { Export: bool
      Declare: bool
      Decls: list<VarDeclarator>
      Kind: VariableDeclarationKind }

  type VarDeclarator =
    { Id: Pat
      TypeAnn: option<TsTypeAnn>
      Init: option<Expr> }

  type UsingDecl =
    { IsAwait: bool
      Decls: list<VarDeclarator>
      Loc: option<SourceLocation> }

  type TsInterfaceDecl =
    { Export: bool
      Declare: bool
      Id: Ident
      TypeParams: option<TsTypeParamDecl>
      Extends: option<list<TsTypeRef>>
      Body: TsInterfaceBody
      Loc: option<SourceLocation> }

  type TsInterfaceBody =
    { Body: list<TsTypeElement>
      Loc: option<SourceLocation> }

  type TsTypeAliasDecl =
    { Export: bool
      Declare: bool
      Id: Ident
      TypeParams: option<TsTypeParamDecl>
      TypeAnn: TsType
      Loc: option<SourceLocation> }

  type TsEnumDecl =
    { Export: bool
      Declare: bool
      IsConst: bool
      Id: Ident
      Members: list<TsEnumMember>
      Loc: option<SourceLocation> }

  type TsEnumMember =
    { Id: TsEnumMemberId
      Init: option<Expr>
      Loc: option<SourceLocation> }

  [<RequireQualifiedAccess>]
  type TsEnumMemberId =
    | Ident of Ident
    | Str of Str

  // This is also used for namespaces
  type TsModuleDecl =
    { Export: bool
      Declare: bool
      Global: bool
      Id: TsModuleName
      Body: Option<TsNamespaceBody>
      Loc: option<SourceLocation> }

  type TsModuleName =
    | Ident of Ident
    | Str of Str

    member this.ToString =
      match this with
      | Ident id -> id.Name
      | Str str -> str.Value

  type TsNamespaceBody =
    | TsModuleBlock of TsModuleBlock
    | TsNamespaceDecl of TsNamespaceDecl

  type TsModuleBlock =
    { Body: list<ModuleItem>
      Loc: option<SourceLocation> }

  type TsNamespaceDecl =
    { Export: bool
      Declare: bool
      Global: bool
      Id: Ident
      Body: TsNamespaceBody }

  [<RequireQualifiedAccess>]
  type ModuleItem =
    | ModuleDecl of ModuleDecl
    | Stmt of Stmt

  [<RequireQualifiedAccess>]
  type ModuleDecl =
    | Import of ImportDecl
<<<<<<< HEAD
    | ExportAll of ExportAll
    | ExportDecl of ExportDecl
=======
>>>>>>> 019e4d94
    | ExportNamed of NamedExport
    | ExportDefaultDecl of ExportDefaultDecl
    | ExportDefaultExpr of ExportDefaultExpr
    | TsImportEquals of TsImportEqualsDecl
    | TsExportAssignment of TsExportAssignment
    | TsNamespaceExport of TsNamespaceExportDecl

  type ImportDecl =
    { Specifiers: list<ImportSpecifier>
      Src: Str
      IsTypeOnly: bool
      With: option<ObjectLit>
      Loc: option<SourceLocation> }

  type ImportSpecifier =
    | Named of ImportNamedSpecifier
    | Default of ImportDefaultSpecifier
    | Namespace of ImportStarAsSpecifier

  type ImportNamedSpecifier =
    { Local: Ident
      Imported: option<ModuleExportName>
      IsTypeOnly: bool
      Loc: option<SourceLocation> }

  type ModuleExportName =
    | Ident of Ident
    | Str of Str

    member this.ToString =
      match this with
      | Ident id -> id.Name
      | Str str -> str.Value

  type ImportDefaultSpecifier =
    { Local: Ident
      Loc: option<SourceLocation> }

  type ImportStarAsSpecifier =
    { Local: Ident
      Loc: option<SourceLocation> }

  type ExportDecl =
    { Decl: Decl
      Loc: option<SourceLocation> }

  type NamedExport =
    { Specifiers: list<ExportSpecifier>
      Src: option<Str>
      IsTypeOnly: bool
      With: option<ObjectLit>
      Loc: option<SourceLocation> }

  type ExportSpecifier =
    | Namespace of ExportNamespaceSpecifier
    | Default of ExportDefaultSpecifier
    | Named of ExportNamedSpecifier

  type ExportNamespaceSpecifier =
    { Name: ModuleExportName
      Loc: option<SourceLocation> }

  type ExportDefaultSpecifier = { Exported: Ident }

  type ExportNamedSpecifier =
    { Orig: ModuleExportName
      Exported: option<ModuleExportName>
      IsTypeOnly: bool
      Loc: option<SourceLocation> }

  type ExportDefaultDecl =
    { Decl: DefaultDecl
      Loc: option<SourceLocation> }

  type DefaultDecl =
    | Class of ClassExpr
    | Fn of FnExpr
    | TsInterfaceDecl of TsInterfaceDecl

  type ExportDefaultExpr =
    { Expr: Expr
      Loc: option<SourceLocation> }

  type ExportAll =
    { Src: Str
      IsTypeOnly: bool
      With: Option<ObjectLit>
      Loc: option<SourceLocation> }

  type TsImportEqualsDecl =
    { IsExport: bool
      IsTypeOnly: bool
      Id: Ident
      ModuleRef: TsModuleRef
      Loc: option<SourceLocation> }

  type TsModuleRef =
    | TsEntityName of TsEntityName
    | TsExternalModuleRef of TsExternalModuleRef

  type TsExternalModuleRef =
    { Expr: Str
      Loc: option<SourceLocation> }

  type TsExportAssignment =
    { Expr: Expr
      Loc: option<SourceLocation> }

  type TsNamespaceExportDecl =
    { Id: Ident
      Loc: option<SourceLocation> }


  // Exprs
  [<RequireQualifiedAccess>]
  type Expr =
    | This of ThisExpr
    | Array of ArrayLit
    | Object of ObjectLit
    | Fn of FnExpr
    | Unary of UnaryExpr
    | Update of UpdateExpr
    | Bin of BinExpr
    | Assign of AssignExpr
    | Member of MemberExpr
    | SuperProp of SuperPropExpr
    | Cond of CondExpr
    | Call of CallExpr
    | New of NewExpr
    | Seq of SeqExpr
    | Ident of Ident
    | Lit of Lit
    | Tpl of Tpl
    | TaggedTpl of TaggedTpl
    | Arrow of ArrowExpr
    | Class of ClassExpr
    | Yield of YieldExpr
    | MetaProp of MetaPropExpr
    | Await of AwaitExpr
    | Paren of ParenExpr
    | JSXMember of JSXMemberExpr
    | JSXNamespacedName of JSXNamespacedName
    | JSXEmpty of JSXEmptyExpr
    | JSXElement of JSXElement
    | JSXFragment of JSXFragment
    | TsTypeAssertion of TsTypeAssertion
    | TsConstAssertion of TsConstAssertion
    | TsNonNull of TsNonNullExpr
    | TsAs of TsAsExpr
    | TsInstantiation of TsInstantiation
    | TsSatisfies of TsSatisfiesExpr
    | PrivateName of PrivateName
    | OptChain of OptChainExpr
    | Invalid of Invalid

  type ThisExpr = { Loc: option<SourceLocation> }

  type ArrayLit =
    { Elements: list<option<ExprOrSpread>>
      Loc: option<SourceLocation> }

  type ExprOrSpread =
    { Spread: bool // was a span
      Expr: Expr }

  type ObjectLit =
    { Properties: list<Property>
      Loc: option<SourceLocation> }

  type PropertyKey =
    | Lit of Lit
    | Ident of Ident

  type PropertyKind =
    | Init
    | Get
    | Set

  // TODO: add support for shorthand properties and spread properties
  type Property =
    { Key: PropertyKey
      Value: Expr
      Kind: PropertyKind
      Loc: option<SourceLocation> }

  type FnExpr = { Id: option<Ident>; Fn: Function }

  // TODO: also allow blocks bodies
  type ArrowExpr = { Params: list<Pat>; Body: BlockStmt }

  type UnaryOperator =
    | Minus
    | Plus
    | Not
    | BitwiseNot
    | Typeof
    | Void
    | Delete
    | Await

  type UnaryExpr =
    { Operator: UnaryOperator
      Prefix: bool
      Argument: Expr
      Loc: option<SourceLocation> }

  type UpdateOperator =
    | Increment
    | Decrement

  type UpdateExpr =
    { Operator: UpdateOperator
      Argument: Expr
      Prefix: bool
      Loc: option<SourceLocation> }

  [<RequireQualifiedAccess>]
  type BinOp =
    | EqEq
    | NotEq
    | EqEqEq
    | NotEqEq
    | Lt
    | LtEq
    | Gt
    | GtEq
    | LShift
    | RShift
    | ZeroFillRShift
    | Add
    | Sub
    | Mul
    | Div
    | Mod
    | BitOr
    | BitXor
    | BitAnd
    | LogicalOr
    | LogicalAnd
    | In
    | InstanceOf
    | Exp
    | NullishCoalescing

  type BinExpr =
    { Operator: BinOp
      Left: Expr
      Right: Expr
      Loc: option<SourceLocation> }

  type AssignOp =
    | Assign
    | PlusAssign
    | MinusAssign
    | MultiplyAssign
    | DivideAssign
    | ModuloAssign
    | LeftShiftAssign
    | RightShiftAssign
    | UnsignedRightShiftAssign
    | BitwiseAndAssign
    | BitwiseOrAssign
    | BitwiseXorAssign

  type AssignExpr =
    { Operator: AssignOp
      Left: Expr
      Right: Expr
      Loc: option<SourceLocation> }

  type LogicalOperator =
    | And
    | Or

  type LogicalExpr =
    { Operator: LogicalOperator
      Left: Expr
      Right: Expr
      Loc: option<SourceLocation> }

  type MemberExpr =
    { Object: Expr
      Property: Expr
      Computed: bool
      OptChain: bool
      Loc: option<SourceLocation> }

  // TODO: SuperPropExpr
  type SuperPropExpr = { Loc: option<SourceLocation> }

  type CondExpr =
    { Test: Expr
      Alternate: Expr
      Consequent: Expr
      Loc: option<SourceLocation> }

  type CallExpr =
    { Callee: Expr
      Arguments: list<Expr>
      Loc: option<SourceLocation> }

  // TODO: combine with CallExpr
  type NewExpr =
    { Callee: Expr
      Arguments: list<Expr>
      Loc: option<SourceLocation> }

  type SeqExpr =
    { Exprs: list<Expr>
      Loc: option<SourceLocation> }

  // Patterns
  [<RequireQualifiedAccess>]
  type Pat =
    | Ident of BindingIdent
    | Array of ArrayPat
    | Rest of RestPat
    | Object of ObjectPat
    | Assign of AssignPat
    | Invalid of Invalid

  type BindingIdent =
    { Id: Ident
      // TypeAnn: option<TsTypeAnn>
      Loc: option<SourceLocation> }

  type ArrayPat =
    { Elems: list<option<Pat>>
      // TypeAnn: option<TsTypeAnn>
      Loc: option<SourceLocation> }

  type RestPat =
    { Arg: Pat
      // TypeAnn: option<TsTypeAnn>
      Loc: option<SourceLocation> }

  type ObjectPat =
    { Props: list<ObjectPatProp>
      // TypeAnn: option<TsTypeAnn>
      Loc: option<SourceLocation> }

  type AssignPat =
    { Left: Pat
      Right: Expr
      Loc: option<SourceLocation> }

  type Tpl =
    { Exprs: list<Expr>
      Quasis: list<TplElement>
      Loc: option<SourceLocation> }

  type TplElement =
    { Tail: bool
      Cooked: option<string>
      Raw: string
      Loc: option<SourceLocation> }

  type TaggedTpl =
    { Tag: Expr
      TypeParams: option<TsTypeParamInstantiation>
      Tpl: Tpl
      Loc: option<SourceLocation> }

  type ClassExpr =
    { Id: option<Ident>
      Class: Class
      Loc: option<SourceLocation> }

  type Class =
    {
      // TODO: Decorators
      // Decorators: list<Decorator>
      TypeParams: Option<TsTypeParamDecl>
      IsAbstract: bool
      Super: option<TsTypeRef>
      Implements: option<list<TsTypeRef>>
      Body: list<ClassMember>
      Loc: option<SourceLocation> }

  type ClassMember =
    | Constructor of Constructor
    | Method of ClassMethod
    | PrivateMethod of PrivateMethod
    | ClassProp of ClassProp
    | PrivateProp of PrivateProp
    | TsIndexSignature of TsIndexSignature
    | Empty of EmptyStmt
    | StaticBlock of StaticBlock
    | AutoAccessor of AutoAccessor

  type Constructor =
    { Params: list<ParamOrTsParamProp>
      Body: Option<BlockStmt>
      Accessibility: Option<Accessibility>
      IsOptional: bool
      Loc: option<SourceLocation> }

  type ParamOrTsParamProp =
    | Param of Param
    | TsParamProp of TsParamProp

  // TODO: replace this with TsFnParam
  type Param =
    {
      // TODO: Decorators
      // decorators: list<Decorator>
      Pat: Pat
      Optional: bool
      TypeAnn: option<TsTypeAnn>
      Loc: option<SourceLocation> }

  type TsParamProp =
    {
      // TODO: Decorators
      // decorators: list<Decorator>
      Accessibility: Option<Accessibility>
      IsOverride: bool
      Readonly: bool
      Param: TsParamPropParam
      TypeAnn: option<TsTypeAnn>
      Loc: option<SourceLocation> }

  type Accessibility =
    | Public
    | Protected
    | Private

  type TsParamPropParam =
    | Ident of BindingIdent
    | Assign of AssignPat

  type ClassMethod =
    { Key: PropName
      Function: Function
      Kind: MethodKind
      IsStatic: bool
      Accessibility: option<Accessibility>
      IsAbstract: bool
      IsOptional: bool
      IsOverride: bool
      Loc: option<SourceLocation> }

  type MethodKind =
    | Method
    | Getter
    | Setter

  type PrivateMethod =
    { Key: PrivateName
      Function: Function
      Kind: MethodKind
      IsStatic: bool
      Accessibility: option<Accessibility>
      IsAbstract: bool
      IsOptional: bool
      IsOverride: bool
      Loc: option<SourceLocation> }

  type PrivateName =
    { Id: Ident
      Loc: option<SourceLocation> }

  type ClassProp =
    { Key: PropName
      Value: option<Expr>
      TypeAnn: option<TsTypeAnn>
      IsStatic: bool
      // TODO: Decorators
      // decorators: list<Decorator>
      Accessibility: option<Accessibility>
      IsAbstract: bool
      IsOptional: bool
      IsOverride: bool
      Readonly: bool
      Declare: bool
      Definite: bool
      Loc: option<SourceLocation> }

  type PrivateProp =
    { Key: PrivateName
      Value: option<Expr>
      TypeAnn: option<TsTypeAnn>
      IsStatic: bool
      // TODO: Decorators
      // decorators: list<Decorator>
      Accessibility: option<Accessibility>
      IsOptional: bool
      IsOverride: bool
      Readonly: bool
      Definite: bool
      Loc: option<SourceLocation> }

  type StaticBlock =
    { Body: BlockStmt
      Loc: option<SourceLocation> }

  type AutoAccessor =
    { Key: Key
      Value: option<Expr>
      TypeAnn: option<TsTypeAnn>
      IsStatic: bool
      // TODO: Decorators
      // decorators: list<Decorator>
      Accessibility: option<Accessibility>
      Loc: option<SourceLocation> }

  type Key =
    | Private of PrivateName
    | Public of PropName

  type YieldExpr =
    { Arg: option<Expr>
      Delegate: bool
      Loc: option<SourceLocation> }

  type MetaPropExpr =
    { Kind: MetaPropKind
      Loc: option<SourceLocation> }

  type MetaPropKind =
    | NewTarget
    | ImportMeta

  type AwaitExpr =
    { Arg: Expr
      Loc: option<SourceLocation> }

  // NOTE: we don't actually use this
  type ParenExpr =
    { Expr: Expr
      Loc: option<SourceLocation> }

  type JSXMemberExpr = { Obj: JSXObject; Prop: Ident }

  type JSXObject =
    | JSXMemberExpr of JSXMemberExpr
    | Ident of Ident

  type JSXNamespacedName = { NS: Ident; Name: Ident }

  type JSXEmptyExpr = { Loc: option<SourceLocation> }

  type JSXElement =
    { OpeningElement: JSXOpeningElement
      Children: list<JSXElementChild>
      ClosingElement: option<JSXClosingElement>
      Loc: option<SourceLocation> }

  type JSXOpeningElement =
    { Name: JSXElementName
      Attrs: list<JSXAttrOrSpread>
      SelfClosing: bool
      TypeArgs: Option<TsTypeParamInstantiation>
      Loc: option<SourceLocation> }

  type JSXAttrOrSpread =
    | JSXAttr of JSXAttr
    | SpreadElement of SpreadElement

  type SpreadElement =
    { Expr: Expr
      Loc: option<SourceLocation> }

  type JSXAttr =
    { Name: JSXAttrName
      Value: option<JSXAttrValue>
      Loc: option<SourceLocation> }

  type JSXAttrName =
    | JSXIdent of Ident
    | JSXNamespacedName of JSXNamespacedName

  type JSXAttrValue =
    | Lit of Lit
    | JSXExprContainer of JSXExprContainer
    | JSXElement of JSXElement
    | JSXFragment of JSXFragment

  type JSXExprContainer =
    { Expr: JSXExpr
      Loc: option<SourceLocation> }

  type JSXExpr =
    | JSXEmptyExpr of JSXEmptyExpr
    | Expr of Expr

  type JSXElementName =
    | Ident of Ident
    | JSXMemberExpr of JSXMemberExpr
    | JSXNamespacedName of JSXNamespacedName

  type JSXElementChild =
    | JSXText of JSXText
    | JSXExprContainer of JSXExprContainer
    | JSXSpreadChild of JSXSpreadChild
    | JSXElement of JSXElement
    | JSXFragment of JSXFragment

  type JSXSpreadChild =
    { Expr: Expr
      Loc: option<SourceLocation> }

  type JSXClosingElement =
    { Name: JSXElementName
      Loc: option<SourceLocation> }

  type JSXFragment =
    { Opening: JSXOpeningFragment
      Children: list<JSXElementChild>
      Closing: JSXClosingFragment
      Loc: option<SourceLocation> }

  type JSXOpeningFragment = { Loc: option<SourceLocation> }
  type JSXClosingFragment = { Loc: option<SourceLocation> }

  type TsTypeAssertion =
    { Expr: Expr
      TypeAnn: TsTypeAnn
      Loc: option<SourceLocation> }

  type TsConstAssertion =
    { Expr: Expr
      Loc: option<SourceLocation> }

  type TsNonNullExpr =
    { Expr: Expr
      Loc: option<SourceLocation> }

  type TsAsExpr =
    { Expr: Expr
      TypeAnn: TsTypeAnn
      Loc: option<SourceLocation> }

  type TsInstantiation =
    { Expr: Expr
      TypeArgs: TsTypeParamInstantiation
      Loc: option<SourceLocation> }

  type TsSatisfiesExpr =
    { Expr: Expr
      TypeAnn: TsType
      Loc: option<SourceLocation> }

  type OptChainExpr =
    { Optional: bool
      Base: OptChainBase
      Loc: option<SourceLocation> }

  type OptChainBase =
    | Member of MemberExpr
    | Call of OptCall

  type OptCall =
    { Callee: Expr
      Args: list<ExprOrSpread>
      TypeArgs: Option<TsTypeParamInstantiation>
      Loc: option<SourceLocation> }

  type Invalid = { Loc: option<SourceLocation> }

  // Type Annotations
  type TsTypeAnn =
    { TypeAnn: TsType
      Loc: option<SourceLocation> }

  [<RequireQualifiedAccess>]
  type TsType =
    | TsKeywordType of TsKeywordType
    | TsThisType of TsThisType
    | TsFnOrConstructorType of TsFnOrConstructorType
    | TsTypeRef of TsTypeRef
    | TsTypeQuery of TsTypeQuery
    | TsTypeLit of TsTypeLit // TODO: rename this to TsObjType
    | TsArrayType of TsArrayType
    | TsTupleType of TsTupleType
    | TsOptionalType of TsOptionalType
    | TsRestType of TsRestType
    | TsUnionOrIntersectionType of TsUnionOrIntersectionType
    | TsConditionalType of TsConditionalType
    | TsInferType of TsInferType
    | TsParenthesizedType of TsParenthesizedType
    | TsTypeOperator of TsTypeOperator
    | TsIndexedAccessType of TsIndexedAccessType
    | TsMappedType of TsMappedType
    | TsLitType of TsLitType
    | TsTypePredicate of TsTypePredicate
    | TsImportType of TsImportType

  type TsKeywordType =
    { Kind: TsKeywordTypeKind
      Loc: option<SourceLocation> }

  type TsKeywordTypeKind =
    | TsAnyKeyword
    | TsUnknownKeyword
    | TsNumberKeyword
    | TsObjectKeyword
    | TsBooleanKeyword
    | TsBigIntKeyword
    | TsStringKeyword
    | TsSymbolKeyword
    | TsVoidKeyword
    | TsUndefinedKeyword
    | TsNullKeyword
    | TsNeverKeyword
    | TsIntrinsicKeyword

  type TsThisType = { Loc: option<SourceLocation> }

  type TsFnOrConstructorType =
    | TsFnType of TsFnType
    | TsConstructorType of TsConstructorType

  type TsFnType =
    { Params: list<TsFnParam>
      TypeParams: option<TsTypeParamDecl>
      TypeAnn: TsTypeAnn
      Loc: option<SourceLocation> }

  type TsConstructorType =
    { Params: list<TsFnParam>
      TypeParams: Option<TsTypeParamDecl>
      TypeAnn: TsTypeAnn
      IsAbstract: bool
      Loc: option<SourceLocation> }

  type TsTypeParamDecl =
    { Params: list<TsTypeParam>
      Loc: option<SourceLocation> }

  type TsTypeParam =
    { Name: Ident
      IsIn: bool
      IsOut: bool
      IsConst: bool
      Constraint: option<TsType>
      Default: option<TsType>
      Loc: option<SourceLocation> }

  [<RequireQualifiedAccess>]
  type TsFnParamPat =
    | Ident of BindingIdent
    | Array of ArrayPat
    | Rest of RestPat
    | Object of ObjectPat

  type TsFnParam =
    { Pat: TsFnParamPat
      TypeAnn: option<TsTypeAnn>
      Optional: bool
      Loc: option<SourceLocation> }

  [<RequireQualifiedAccess>]
  type ObjectPatProp =
    | KeyValue of KeyValuePatProp
    | Assign of AssignPatProp
    | Rest of RestPat

  type KeyValuePatProp =
    { Key: PropName
      Value: Pat
      Loc: option<SourceLocation> }

  type PropName =
    | Ident of Ident
    | Str of Str
    | Num of Number
    | Computed of ComputedPropName
  // TODO: BigInt of BigInt

  type ComputedPropName =
    { Expr: Expr
      Loc: option<SourceLocation> }

  type AssignPatProp =
    { Key: Ident // TODO: make this use BindingIdent instead
      Value: option<Expr>
      Loc: option<SourceLocation> }

  type TsTypeRef =
    { Loc: option<SourceLocation>
      TypeName: TsEntityName
      // TODO: consider renaming to TypeArgs
      TypeParams: option<TsTypeParamInstantiation> }

  type TsQualifiedName = { Left: TsEntityName; Right: Ident }

  type TsEntityName =
    | TsQualifiedName of TsQualifiedName
    | Identifier of Ident

  type TsTypeParamInstantiation =
    { Params: list<TsType>
      Loc: option<SourceLocation> }

  type TsTypeQuery =
    { ExprName: TsTypeQueryExpr
      TypeArgs: Option<TsTypeParamInstantiation>
      Loc: option<SourceLocation> }

  type TsTypeQueryExpr =
    | TsEntityName of TsEntityName
    | Import of TsImportType

  type TsTypeLit =
    { Members: list<TsTypeElement>
      Loc: option<SourceLocation> }

  type TsTypeElement =
    | TsCallSignatureDecl of TsCallSignatureDecl
    | TsConstructSignatureDecl of TsConstructSignatureDecl
    | TsPropertySignature of TsPropertySignature
    | TsGetterSignature of TsGetterSignature
    | TsSetterSignature of TsSetterSignature
    | TsMethodSignature of TsMethodSignature
    | TsIndexSignature of TsIndexSignature

  type TsCallSignatureDecl =
    { Params: list<TsFnParam>
      TypeAnn: option<TsTypeAnn>
      TypeParams: option<TsTypeParamDecl>
      Loc: option<SourceLocation> }

  type TsConstructSignatureDecl =
    { Params: list<TsFnParam>
      TypeAnn: option<TsTypeAnn>
      TypeParams: option<TsTypeParamDecl>
      Loc: option<SourceLocation> }

  type TsPropertySignature =
    { Readonly: bool
      Key: Expr
      Computed: bool
      Optional: bool
      // Init: Option<Expr>
      // Params: list<TsFnParam>
      TypeAnn: TsTypeAnn
      // TypeParams: option<TsTypeParamDecl>
      Loc: option<SourceLocation> }

  type TsGetterSignature =
    {
      // Readonly: bool
      Key: Expr
      Computed: bool
      Optional: bool
      TypeAnn: option<TsTypeAnn>
      Loc: option<SourceLocation> }

  type TsSetterSignature =
    {
      // Readonly: bool
      Key: Expr
      Computed: bool
      Optional: bool
      Param: TsFnParam
      Loc: option<SourceLocation> }

  type TsMethodSignature =
    {
      // Methods are always readonly
      // Readonly: bool
      Key: Expr
      Computed: bool
      Optional: bool
      Params: list<TsFnParam>
      TypeAnn: option<TsTypeAnn>
      TypeParams: option<TsTypeParamDecl>
      Loc: option<SourceLocation> }

  type TsIndexParam = { Name: Ident; Constraint: TsType }

  type TsIndexSignature =
    { Param: TsIndexParam
      TypeAnn: TsTypeAnn
      Readonly: bool
      IsStatic: bool
      Loc: option<SourceLocation> }

  type TsArrayType =
    { ElemType: TsType
      Loc: option<SourceLocation> }

  type TsTupleType =
    { ElemTypes: list<TsTupleElement>
      Loc: option<SourceLocation> }

  type TsTupleElement =
    { Label: option<Pat>
      Type: TsType
      Loc: option<SourceLocation> }

  type TsOptionalType =
    { TypeAnn: TsType
      Loc: option<SourceLocation> }

  type TsRestType =
    { TypeAnn: TsType
      Loc: option<SourceLocation> }

  type TsUnionOrIntersectionType =
    | TsUnionType of TsUnionType
    | TsIntersectionType of TsIntersectionType

  type TsUnionType =
    { Types: list<TsType>
      Loc: option<SourceLocation> }

  type TsIntersectionType =
    { Types: list<TsType>
      Loc: option<SourceLocation> }

  type TsConditionalType =
    { CheckType: TsType
      ExtendsType: TsType
      TrueType: TsType
      FalseType: TsType
      Loc: option<SourceLocation> }

  type TsInferType =
    { TypeParam: TsTypeParam
      Loc: option<SourceLocation> }

  type TsParenthesizedType =
    { TypeAnn: TsType
      Loc: option<SourceLocation> }

  type TsTypeOperator =
    { Op: TsTypeOperatorOp
      TypeAnn: TsType
      Loc: option<SourceLocation> }

  [<RequireQualifiedAccess>]
  type TsTypeOperatorOp =
    | KeyOf
    | Unique
    | Readonly

  type TsIndexedAccessType =
    { Readonly: bool
      ObjType: TsType
      IndexType: TsType
      Loc: option<SourceLocation> }

  type TsMappedType =
    { Readonly: option<TruePlusMinus>
      TypeParam: TsTypeParam
      NameType: option<TsType>
      Optional: option<TruePlusMinus>
      TypeAnn: TsType
      Loc: option<SourceLocation> }

  type TruePlusMinus =
    | True
    | Plus
    | Minus

  type TsLitType =
    { Lit: TsLit
      Loc: option<SourceLocation> }

  type TsLit =
    | Number of Number
    | Str of Str
    | Bool of Bool
    // TODO: BigInt of BigInt
    | Tpl of TsTplLitType

  type TsTplLitType =
    { Types: list<TsType>
      Quasis: list<TplElement>
      Loc: option<SourceLocation> }

  type TsTypePredicate =
    { Asserts: bool
      ParamName: TsThisTypeOrIdent
      Typeann: option<TsTypeAnn>
      Loc: option<SourceLocation> }

  type TsThisTypeOrIdent =
    | TsThisType of TsThisType
    | Ident of Ident

  type TsImportType =
    { Arg: Str
      Qualifier: Option<TsEntityName>
      Type_args: Option<TsTypeParamInstantiation>
      Loc: option<SourceLocation> }<|MERGE_RESOLUTION|>--- conflicted
+++ resolved
@@ -335,11 +335,7 @@
   [<RequireQualifiedAccess>]
   type ModuleDecl =
     | Import of ImportDecl
-<<<<<<< HEAD
     | ExportAll of ExportAll
-    | ExportDecl of ExportDecl
-=======
->>>>>>> 019e4d94
     | ExportNamed of NamedExport
     | ExportDefaultDecl of ExportDefaultDecl
     | ExportDefaultExpr of ExportDefaultExpr
@@ -380,10 +376,6 @@
 
   type ImportStarAsSpecifier =
     { Local: Ident
-      Loc: option<SourceLocation> }
-
-  type ExportDecl =
-    { Decl: Decl
       Loc: option<SourceLocation> }
 
   type NamedExport =
