--- conflicted
+++ resolved
@@ -385,15 +385,9 @@
         Span = operand.Span
         InferredType = None })
 
-<<<<<<< HEAD
-  let infixExprParslet
-    (precedence: int)
-    (callback: Expr * Expr -> Expr)
-=======
   let infixExprParselet
     (precedence: int)
     (callback: Expr -> Expr -> Expr)
->>>>>>> 0587eb29
     : Pratt.InfixParselet<Expr> =
     { Parse =
         fun (parser, stream, left, operator) ->
@@ -401,20 +395,6 @@
           let right = parser.Parse precedence stream
 
           match right.Status with
-<<<<<<< HEAD
-          | Ok -> Reply(callback (left, right.Result))
-          | _ -> right
-      Precedence = precedence }
-
-  let binaryExprParselet
-    (precedence: int)
-    (operator: string)
-    : Pratt.InfixParselet<Expr> =
-    infixExprParslet precedence (fun (left, right) ->
-      { Expr.Kind = ExprKind.Binary(operator, left, right)
-        Span = mergeSpans left.Span right.Span
-        InferredType = None })
-=======
           | Ok -> Reply(callback left right.Result)
           | _ -> right
       Precedence = precedence }
@@ -508,7 +488,6 @@
       Precedence = precedence }
 
   exprParser.RegisterInfix("(", callParselet 17)
->>>>>>> 0587eb29
 
   // logical not (14)
   // bitwise not (14)
@@ -549,43 +528,14 @@
 
   exprParser.RegisterInfix("&&", binaryExprParselet 4 "&&")
   exprParser.RegisterInfix("||", binaryExprParselet 3 "||")
-<<<<<<< HEAD
 
   exprParser.RegisterInfix(
     "..",
-    infixExprParslet 2 (fun (min, max) ->
+    infixExprParselet 2 (fun min max ->
       { Expr.Kind = ExprKind.Range { Min = min; Max = max }
         Span = mergeSpans min.Span max.Span
         InferredType = None })
   )
-
-  // opp.AddOperator(
-  //   InfixOperator(
-  //     "..",
-  //     ws,
-  //     2,
-  //     Assoc.None,
-  //     fun min max ->
-  //       { Expr.Kind = ExprKind.Range { Min = min; Max = max }
-  //         Span = mergeSpans min.Span max.Span
-  //         InferredType = None }
-  //   )
-  // )
-
-  // opp.AddOperator(
-  //   InfixOperator(
-  //     "=",
-  //     ws,
-  //     2,
-  //     Assoc.Right,
-  //     (fun x y ->
-  //       { Expr.Kind = ExprKind.Assign("=", x, y)
-  //         Span = mergeSpans x.Span y.Span
-  //         InferredType = None })
-  //   )
-  // )
-=======
->>>>>>> 0587eb29
 
   exprRef.Value <- exprParser.Parse(0)
 
@@ -943,22 +893,6 @@
         typeRef ]
     .>> ws
 
-<<<<<<< HEAD
-
-
-  let arrayTypeSuffix: Parser<TypeAnn -> TypeAnn, unit> =
-    pipe2 (strWs "[" >>. (opt typeAnn) .>> strWs "]") getPosition
-    <| fun index p2 target ->
-      match index with
-      | Some(index) ->
-        { TypeAnn.Kind = TypeAnnKind.Index(target, index)
-          Span = { Start = target.Span.Start; Stop = p2 }
-          InferredType = None }
-      | None ->
-        { TypeAnn.Kind = Array(target)
-          Span = { Start = target.Span.Start; Stop = p2 }
-          InferredType = None }
-=======
   let typeAnnParser = Pratt.PrattParser<TypeAnn>(primaryType)
 
   let groupingTypeAnnParselet
@@ -968,51 +902,9 @@
         fun (parser, stream, operator) ->
           (typeAnnParser.Parse 0 .>> strWs ")") stream
       Precedence = precedence }
->>>>>>> 0587eb29
 
   typeAnnParser.RegisterPrefix("(", groupingTypeAnnParselet 18)
 
-<<<<<<< HEAD
-  let rangeOrPrimaryType: Parser<TypeAnn, unit> =
-    pipe4
-      getPosition
-      primaryTypeWithSuffix
-      (opt (strWs ".." >>. primaryTypeWithSuffix))
-      getPosition
-    <| fun start min max stop ->
-      match max with
-      | Some(max) ->
-        { TypeAnn.Kind = TypeAnnKind.Range { Min = min; Max = max }
-          Span = mergeSpans min.Span max.Span
-          InferredType = None }
-      | None -> min
-
-  // NOTE: We don't use InfixOperator here because that only supports
-  // binary operators and intersection types are n-ary.
-  let intersectionOrRangeOrPrimaryType: Parser<TypeAnn, unit> =
-    withSpan (sepBy1 rangeOrPrimaryType (strWs "&"))
-    |>> fun (typeAnns, span) ->
-      match typeAnns with
-      | [ typeAnn ] -> typeAnn
-      | _ ->
-        { TypeAnn.Kind = TypeAnnKind.Intersection(typeAnns)
-          Span = span
-          InferredType = None }
-
-  // NOTE: We don't use InfixOperator here because that only supports
-  // binary operators and union types are n-ary.
-  let unionOrIntersectionOrRangeOrPrimaryType: Parser<TypeAnn, unit> =
-    withSpan (sepBy1 intersectionOrRangeOrPrimaryType (strWs "|"))
-    |>> fun (typeAnns, span) ->
-      match typeAnns with
-      | [ typeAnn ] -> typeAnn
-      | _ ->
-        { TypeAnn.Kind = TypeAnnKind.Union(typeAnns)
-          Span = span
-          InferredType = None }
-
-  typeAnnRef.Value <- unionOrIntersectionOrRangeOrPrimaryType
-=======
   let indexTypeAnnParselet (precedence: int) : Pratt.InfixParselet<TypeAnn> =
     { Parse =
         fun (parser, stream, left, operator) ->
@@ -1098,8 +990,29 @@
         InferredType = None })
   )
 
+  let infixTypeAnnParselet
+    (precedence: int)
+    (callback: TypeAnn -> TypeAnn -> TypeAnn)
+    : Pratt.InfixParselet<TypeAnn> =
+    { Parse =
+        fun (parser, stream, left, operator) ->
+          let precedence = parser.GetPrecedence(operator)
+          let right = parser.Parse precedence stream
+
+          match right.Status with
+          | Ok -> Reply(callback left right.Result)
+          | _ -> right
+      Precedence = precedence }
+
+  typeAnnParser.RegisterInfix(
+    "..",
+    infixTypeAnnParselet 2 (fun min max ->
+      { TypeAnn.Kind = TypeAnnKind.Range { Min = min; Max = max }
+        Span = mergeSpans min.Span max.Span
+        InferredType = None })
+  )
+
   typeAnnRef.Value <- typeAnnParser.Parse(0)
->>>>>>> 0587eb29
 
   let namedSpecifier: Parser<ImportSpecifier, unit> =
     pipe4 getPosition ident (opt (strWs "as" >>. ident)) getPosition
