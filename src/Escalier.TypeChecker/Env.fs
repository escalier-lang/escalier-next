namespace Escalier.TypeChecker

open Escalier.TypeChecker.Error
open FsToolkit.ErrorHandling

open Escalier.Data.Common
open Escalier.Data.Type
open Escalier.Data

open Folder
open Prune

module rec Env =
  type Ctx
    (
      getExports: Ctx -> string -> Syntax.Import -> Env,
      resolvePath: Ctx -> string -> Syntax.Import -> string
    ) =
    // let baseDir = baseDir
    // let filesystem = filesystem
    let mutable nextTypeVarId = 0
    let mutable nextUniqueId = 0
    let mutable diagnostics: list<Diagnostic> = []

    member this.FreshTypeVar(bound: option<Type>) =
      let newVar =
        { Id = nextTypeVarId
          Bound = bound
          Instance = None }

      nextTypeVarId <- nextTypeVarId + 1

      { Kind = TypeKind.TypeVar newVar
        Provenance = None }

    member this.FreshUniqueId() =
      let id = nextUniqueId
      nextUniqueId <- nextUniqueId + 1
      id

    member this.FreshSymbol() =
      let id = this.FreshUniqueId()

      { Kind = TypeKind.UniqueSymbol id
        Provenance = None }

    member this.AddDiagnostic(diagnostic: Diagnostic) =
      diagnostics <- diagnostic :: diagnostics

    member this.Diagnostics = diagnostics
    member this.GetExports = getExports this
    member this.ResolvePath = resolvePath this

  let makeTypeRefKind name =
    { Name = name
      TypeArgs = None
      Scheme = None }
    |> TypeKind.TypeRef

  let makeFunctionType typeParams paramList ret throws =
    { Kind =
        TypeKind.Function
          { TypeParams = typeParams
            ParamList = paramList
            Return = ret
            Throws = throws }
      Provenance = None }

  let numType =
    { Kind = TypeKind.Primitive Primitive.Number
      Provenance = None }

  let boolType =
    { Kind = TypeKind.Primitive Primitive.Boolean
      Provenance = None }

  let strType =
    { Kind = TypeKind.Primitive Primitive.String
      Provenance = None }

  let isIntegerLiteral (name: string) =
    match
      (try
        Some(int name)
       with _ex ->
         None)
    with
    | None -> false
    | Some _ -> true

  let rec cartesian (lstlst: list<list<Type>>) =
    match lstlst with
    | [] -> [ [] ]
    | lst :: lstlst ->
      let rest = cartesian lstlst
      List.collect (fun x -> List.map (fun y -> x :: y) rest) lst

  let rec flatten (types: list<Type>) : list<Type> =
    List.collect
      (fun t ->
        match (prune t).Kind with
        | TypeKind.Union ts -> flatten ts
        | _ -> [ t ])
      types

  let intersection (types: list<Type>) : Type =
    let types = flatten types

    // Removes duplicates
    let types =
      types |> List.map prune |> Seq.distinctBy (fun t -> t.Kind) |> Seq.toList

    match types with
    | [] ->
      { Kind = TypeKind.Keyword Keyword.Never
        Provenance = None }
    | [ t ] -> t
    | types ->
      { Kind = TypeKind.Intersection(types)
        Provenance = None }

  let union (types: list<Type>) : Type =
    let types = flatten types

    let types =
      types
      |> List.map prune
      // Removes duplicates
      |> List.distinctBy (fun t -> t.Kind)
      // Removes 'never's
      |> List.filter (fun t -> t.Kind <> TypeKind.Keyword Keyword.Never)

    let mutable hasNum = false
    let mutable hasStr = false
    let mutable hasBool = false

    for t in types do
      match (prune t).Kind with
      | TypeKind.Primitive Primitive.Number -> hasNum <- true
      | TypeKind.Primitive Primitive.String -> hasStr <- true
      | TypeKind.Primitive Primitive.Boolean -> hasBool <- true
      | _ -> ()

    // Removes literals if the corresponding primitive is already in
    // the union, e.g. 1 | number -> number
    let types =
      List.filter
        (fun t ->
          match (prune t).Kind with
          | TypeKind.Literal(Literal.Number _) -> not hasNum
          | TypeKind.Literal(Literal.String _) -> not hasStr
          | TypeKind.Literal(Literal.Boolean _) -> not hasBool
          | TypeKind.Keyword Keyword.Never -> false
          | _ -> true)
        types

    match types with
    | [] ->
      { Kind = TypeKind.Keyword Keyword.Never
        Provenance = None }
    | [ t ] -> t
    | types ->
      { Kind = TypeKind.Union(types)
        Provenance = None }


  type Binding = Type * bool
  type BindingAssump = Map<string, Binding>
  type SchemeAssump = string * Scheme


  type Env =
    { Values: Map<string, Binding>
      Schemes: Map<string, Scheme>
      IsAsync: bool }

    static member empty =
      { Values = Map.empty
        Schemes = Map.empty
        IsAsync = false }

    // TODO: Rename to AddBinding
    // TODO: don't curry this function
    member this.AddValue (name: string) (binding: Binding) =
      { this with
          Values = Map.add name binding this.Values }

    // TODO: don't curry this function
    member this.AddScheme (name: string) (s: Scheme) =
      { this with
          Schemes = Map.add name s this.Schemes }

    // TODO: Rename to `GetBinding`
    // Get the type of identifier name from the type environment env
    member this.GetType(name: string) : Result<Type, TypeError> =
      match this.Values |> Map.tryFind name with
      | Some(var) ->
        // TODO: check `isMut` and return an immutable type if necessary
        let (t, isMut) = var
        Ok(t)
      | None ->
        if isIntegerLiteral name then
          Ok(numType)
        else
          Error(TypeError.SemanticError $"Undefined symbol {name}")

<<<<<<< HEAD
    member this.ExpandScheme
      (unify: Env -> Type -> Type -> Result<unit, TypeError>)
      (scheme: Scheme)
      (typeArgs: option<list<Type>>)
      : Type =

      // We eagerly expand type args so that any union types can
      // be distributed properly across conditionals so that types
      // like `Exclude<T, U> = T extends U ? never : T` work properly.
      let typeArgs =
        typeArgs
        |> Option.map (fun typeArgs ->
          typeArgs |> List.map (fun t -> this.ExpandType unify t))

      match scheme.TypeParams, typeArgs with
      | None, None -> this.ExpandType unify scheme.Type
      | Some(typeParams), Some(typeArgs) ->
        let mapping = Map.ofList (List.zip typeParams typeArgs)
        // Nested conditional types means that we can have multiple `check`
        // types that need to be expanded.
        let mutable checkTypes: List<Type> = []

        // TODO: check the `extends` for `infer` types, but we need to be careful
        // since conditional types can be nested in either the `trueType` or the
        // `falseType` so the bindings intorudced by `extends` need to appear in
        // the correct scopes.
        let findCond =
          fun t ->
            match t.Kind with
            | TypeKind.Condition(check, _, _, _) ->
              checkTypes <- check :: checkTypes
            | _ -> ()

        TypeVisitor.walkType findCond scheme.Type

        // TODO: this misses a bunch of different cases.  For instance, the
        // check type coudl be a more complicated type in which a type param
        // appears, e.g. `fn (T) => T` or something like that
        let checkTypeNames =
          checkTypes
          |> List.choose (fun t ->
=======

  let expandScheme
    (env: Env)
    (unify: Env -> Type -> Type -> Result<unit, TypeError>)
    (scheme: Scheme)
    (mapping: Map<string, Type>)
    (typeArgs: option<list<Type>>)
    : Type =

    // We eagerly expand type args so that any union types can
    // be distributed properly across conditionals so that types
    // like `Exclude<T, U> = T extends U ? never : T` work properly.
    let typeArgs =
      typeArgs
      |> Option.map (fun typeArgs ->
        typeArgs |> List.map (fun t -> expandType env unify mapping t))

    match scheme.TypeParams, typeArgs with
    | None, None -> expandType env unify mapping scheme.Type
    | Some(typeParams), Some(typeArgs) ->
      let mapping = Map.ofList (List.zip typeParams typeArgs)
      expandType env unify mapping scheme.Type
    | _ -> failwith "TODO: expandScheme with type params/args"

  // `mapping` must be distict from `env` because type params that are union
  // types distribute across conditional types.
  let expandType
    (env: Env)
    (unify: Env -> Type -> Type -> Result<unit, TypeError>)
    (mapping: Map<string, Type>) // type param names -> type args
    (t: Type)
    : Type =

    let rec expand mapping t =
      // TODO: only define `fold` when we actually need to use it
      let fold =
        fun t ->
          let result =
>>>>>>> 85408ccf
            match t.Kind with
            | TypeKind.TypeRef { Name = name } ->
              match Map.tryFind name mapping with
              | Some typeArg -> typeArg
              | None -> t
            | _ -> t

          Some(result)

<<<<<<< HEAD
            match unionType.Kind with
            | TypeKind.Union types ->
              unionMapping <- Map.add name types unionMapping
              unionNames <- name :: unionNames
            | _ -> ()

          // TODO: refactor this to be recursive so that we get the
          // scoping right for type type variables introduced by
          // `infer` types.

          // Right now this optimized for the `CartesianProduct` test case.
          // We could expand things properly but it would be slower... tbh
          // doing things involving union types and nested conditionals is
          // likely something that would better be written as a type plugin.

          // The elements of each list in the cartesian product
          // appear in the same order as the names in unionNames.
          let product = cartesian (Seq.toList unionMapping.Values)
=======
      match t.Kind with
      | TypeKind.TypeRef { Name = "Promise" } -> printfn $"t = {t}"
      | _ -> ()
>>>>>>> 85408ccf

      let t = prune t

      match t.Kind with
      | TypeKind.KeyOf t ->
        let t = expandType env unify mapping t

        match t.Kind with
        | TypeKind.Object elems ->
          let keys =
            elems
            |> List.choose (fun elem ->
              // TODO: handle mapped types
              match elem with
              | Property p -> Some(p.Name)
              | _ -> None)

          let keys =
            keys
            |> List.map (fun key ->
              match key with
              | PropName.String s ->
                { Kind = TypeKind.Literal(Literal.String s)
                  Provenance = None }
              | PropName.Number n ->
                { Kind = TypeKind.Literal(Literal.Number n)
                  Provenance = None }
              | PropName.Symbol id ->
                { Kind = TypeKind.UniqueSymbol id
                  Provenance = None })

          union keys
        | _ -> failwith "TODO: expand keyof"
      | TypeKind.Index(target, index) ->
        let target = expandType env unify mapping target
        let index = expandType env unify mapping index

        let key =
          match index.Kind with
          | TypeKind.Literal(Literal.String s) -> PropName.String s
          | TypeKind.Literal(Literal.Number n) -> PropName.Number n
          | TypeKind.UniqueSymbol id -> PropName.Symbol id
          | _ -> failwith "TODO: expand index - key type"

        match target.Kind with
        | TypeKind.Object elems ->
          let mutable t = None

          for elem in elems do
            match elem with
            | Property p when p.Name = key -> t <- Some(p.Type)
            | _ -> ()

          match t with
          | Some t -> t
          | None -> failwithf $"Property {key} not found"
        | _ ->
          // TODO: Handle the case where the type is a primitive and use a
          // special function to expand the type
          // TODO: Handle different kinds of index types, e.g. number, symbol
          failwith "TODO: expand index"
      | TypeKind.Condition { Check = check
                             Extends = extends
                             TrueType = trueType
                             FalseType = falseType } ->
        match check.Kind with
        | TypeKind.TypeRef { Name = name } ->
          match Map.tryFind name mapping with
          | Some { Kind = TypeKind.Union types } ->
            let extends = expand mapping extends

            let types =
              types
              |> List.map (fun check ->
                let newMapping = Map.add name check mapping

                match unify env check extends with
                | Ok _ -> expand newMapping trueType
                | Error _ -> expand newMapping falseType)

            union types
          | Some check ->
            let newMapping = Map.add name check mapping

            match unify env check extends with
            | Ok _ -> expand newMapping trueType
            | Error _ -> expand newMapping falseType

          // failwith "TODO: replace check type with the type argument"
          | _ ->
            failwith "TODO: check if the TypeRef's scheme is defined and use it"

            match unify env check extends with
            | Ok _ -> expand mapping trueType
            | Error _ -> expand mapping falseType
        | _ ->
          match unify env check extends with
          | Ok _ -> expand mapping trueType
          | Error _ -> expand mapping falseType

      | TypeKind.Binary _ -> simplify t
      // TODO: instead of expanding object types, we should try to
      // look up properties on the object type without expanding it
      // since expansion can be quite expensive
      | TypeKind.Object elems ->
        let elems =
          elems
          |> List.collect (fun elem ->
            match elem with
            | Mapped m ->
              let c = expandType env unify mapping m.TypeParam.Constraint

              match c.Kind with
              | TypeKind.Union types ->
                let elems =
                  types
                  |> List.map (fun keyType ->
                    // let key =
                    //   match keyType.Kind with
                    //   | TypeKind.Literal(Literal.String s) ->
                    //     PropKey.String s
                    //   | TypeKind.Literal(Literal.Number n) ->
                    //     PropKey.Number n
                    //   | TypeKind.UniqueSymbol id -> PropKey.Symbol id
                    //   | _ -> failwith "TODO: expand mapped type - key type"

                    match keyType.Kind with
                    | TypeKind.Literal(Literal.String name) ->
                      let typeAnn = m.TypeAnn

                      let folder t =
                        match t.Kind with
                        | TypeKind.TypeRef({ Name = name }) when
                          name = m.TypeParam.Name
                          ->
                          Some(keyType)
                        | _ -> None

                      let typeAnn = foldType folder typeAnn

                      Property
                        { Name = PropName.String name
                          Type = expandType env unify mapping typeAnn
                          Optional = false // TODO
                          Readonly = false // TODO
                        }
                    // TODO: handle other valid key types, e.g. number, symbol
                    | _ -> failwith "TODO: expand mapped type - key type")

                elems
              | TypeKind.Literal(Literal.String key) ->
                let typeAnn = m.TypeAnn

                let folder t =
                  match t.Kind with
                  | TypeKind.TypeRef({ Name = name }) when
                    name = m.TypeParam.Name
                    ->
                    Some(m.TypeParam.Constraint)
                  | _ -> None

                let typeAnn = foldType folder typeAnn

                [ Property
                    { Name = PropName.String key
                      Type = expandType env unify mapping typeAnn
                      Optional = false // TODO
                      Readonly = false // TODO
                    } ]
              | _ -> failwith "TODO: expand mapped type - constraint type"
            | _ -> [ elem ])

        let t =
          { Kind = TypeKind.Object(elems)
            Provenance = None // TODO: set provenance
          }

        // Replaces type parameters with their corresponding type arguments
        // TODO: do this more consistently
        if mapping = Map.empty then t else foldType fold t
      | TypeKind.TypeRef { Name = name
                           TypeArgs = typeArgs
                           Scheme = scheme } ->


        // TODO: Take this a setep further and update ExpandType and ExpandScheme
        // to be functions that accept an `env: Env` param.  We can then augment
        // the `env` instead of using the `mapping` param.
        let t =
          match Map.tryFind name mapping with
          | Some t -> t
          | None ->
            match scheme with
            | Some scheme -> expandScheme env unify scheme mapping typeArgs
            | None ->
              match env.Schemes.TryFind name with
              | Some scheme -> expandScheme env unify scheme mapping typeArgs
              | None -> failwith $"{name} is not in scope"

        expand mapping t
      | _ ->
        // Replaces type parameters with their corresponding type arguments
        // TODO: do this more consistently
        if mapping = Map.empty then t else foldType fold t

    expand mapping t

  let rec bind
    (ctx: Ctx)
    (env: Env)
    (unify: Ctx -> Env -> Type -> Type -> Result<unit, TypeError>)
    (t1: Type)
    (t2: Type)
    : Result<unit, TypeError> =
    let t1 = prune t1
    let t2 = prune t2

    result {
      if t1.Kind <> t2.Kind then
        if occursInType t1 t2 then
          return! Error(TypeError.RecursiveUnification(t1, t2))

        match t1.Kind with
        | TypeKind.TypeVar(v) ->
          match v.Bound with
          | Some(bound) ->
            // Type params are contravariant for similar reasons to
            // why function params are contravariant
            do! unify ctx env t2 bound

            match t2.Kind with
            | TypeKind.Keyword Keyword.Never -> v.Instance <- Some(bound)
            | _ -> v.Instance <- Some(t2)
          | None -> v.Instance <- Some(t2)

          return ()
        | _ -> return! Error(TypeError.NotImplemented "bind error")
    }

  // TODO: finish implementing this function
  and occursInType (v: Type) (t2: Type) : bool =
    match (prune t2).Kind with
    | pruned when pruned = v.Kind -> true
    | TypeKind.TypeRef({ TypeArgs = typeArgs }) ->
      match typeArgs with
      | Some(typeArgs) -> occursIn v typeArgs
      | None -> false
    | TypeKind.Binary(left, op, right) ->
      occursInType v left || occursInType v right
    | _ -> false

  and occursIn (t: Type) (types: list<Type>) : bool =
    List.exists (occursInType t) types<|MERGE_RESOLUTION|>--- conflicted
+++ resolved
@@ -204,49 +204,6 @@
         else
           Error(TypeError.SemanticError $"Undefined symbol {name}")
 
-<<<<<<< HEAD
-    member this.ExpandScheme
-      (unify: Env -> Type -> Type -> Result<unit, TypeError>)
-      (scheme: Scheme)
-      (typeArgs: option<list<Type>>)
-      : Type =
-
-      // We eagerly expand type args so that any union types can
-      // be distributed properly across conditionals so that types
-      // like `Exclude<T, U> = T extends U ? never : T` work properly.
-      let typeArgs =
-        typeArgs
-        |> Option.map (fun typeArgs ->
-          typeArgs |> List.map (fun t -> this.ExpandType unify t))
-
-      match scheme.TypeParams, typeArgs with
-      | None, None -> this.ExpandType unify scheme.Type
-      | Some(typeParams), Some(typeArgs) ->
-        let mapping = Map.ofList (List.zip typeParams typeArgs)
-        // Nested conditional types means that we can have multiple `check`
-        // types that need to be expanded.
-        let mutable checkTypes: List<Type> = []
-
-        // TODO: check the `extends` for `infer` types, but we need to be careful
-        // since conditional types can be nested in either the `trueType` or the
-        // `falseType` so the bindings intorudced by `extends` need to appear in
-        // the correct scopes.
-        let findCond =
-          fun t ->
-            match t.Kind with
-            | TypeKind.Condition(check, _, _, _) ->
-              checkTypes <- check :: checkTypes
-            | _ -> ()
-
-        TypeVisitor.walkType findCond scheme.Type
-
-        // TODO: this misses a bunch of different cases.  For instance, the
-        // check type coudl be a more complicated type in which a type param
-        // appears, e.g. `fn (T) => T` or something like that
-        let checkTypeNames =
-          checkTypes
-          |> List.choose (fun t ->
-=======
 
   let expandScheme
     (env: Env)
@@ -285,7 +242,6 @@
       let fold =
         fun t ->
           let result =
->>>>>>> 85408ccf
             match t.Kind with
             | TypeKind.TypeRef { Name = name } ->
               match Map.tryFind name mapping with
@@ -295,30 +251,9 @@
 
           Some(result)
 
-<<<<<<< HEAD
-            match unionType.Kind with
-            | TypeKind.Union types ->
-              unionMapping <- Map.add name types unionMapping
-              unionNames <- name :: unionNames
-            | _ -> ()
-
-          // TODO: refactor this to be recursive so that we get the
-          // scoping right for type type variables introduced by
-          // `infer` types.
-
-          // Right now this optimized for the `CartesianProduct` test case.
-          // We could expand things properly but it would be slower... tbh
-          // doing things involving union types and nested conditionals is
-          // likely something that would better be written as a type plugin.
-
-          // The elements of each list in the cartesian product
-          // appear in the same order as the names in unionNames.
-          let product = cartesian (Seq.toList unionMapping.Values)
-=======
       match t.Kind with
       | TypeKind.TypeRef { Name = "Promise" } -> printfn $"t = {t}"
       | _ -> ()
->>>>>>> 85408ccf
 
       let t = prune t
 
